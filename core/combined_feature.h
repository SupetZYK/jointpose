/*
Copyright (c) 2016, TU Dresden
All rights reserved.

Redistribution and use in source and binary forms, with or without
modification, are permitted provided that the following conditions are met:
    * Redistributions of source code must retain the above copyright
      notice, this list of conditions and the following disclaimer.
    * Redistributions in binary form must reproduce the above copyright
      notice, this list of conditions and the following disclaimer in the
      documentation and/or other materials provided with the distribution.
    * Neither the name of the TU Dresden nor the
      names of its contributors may be used to endorse or promote products
      derived from this software without specific prior written permission.

THIS SOFTWARE IS PROVIDED BY THE COPYRIGHT HOLDERS AND CONTRIBUTORS "AS IS" AND
ANY EXPRESS OR IMPLIED WARRANTIES, INCLUDING, BUT NOT LIMITED TO, THE IMPLIED
WARRANTIES OF MERCHANTABILITY AND FITNESS FOR A PARTICULAR PURPOSE ARE
DISCLAIMED. IN NO EVENT SHALL TU DRESDEN BE LIABLE FOR ANY
DIRECT, INDIRECT, INCIDENTAL, SPECIAL, EXEMPLARY, OR CONSEQUENTIAL DAMAGES
(INCLUDING, BUT NOT LIMITED TO, PROCUREMENT OF SUBSTITUTE GOODS OR SERVICES;
LOSS OF USE, DATA, OR PROFITS; OR BUSINESS INTERRUPTION) HOWEVER CAUSED AND
ON ANY THEORY OF LIABILITY, WHETHER IN CONTRACT, STRICT LIABILITY, OR TORT
(INCLUDING NEGLIGENCE OR OTHERWISE) ARISING IN ANY WAY OUT OF THE USE OF THIS
SOFTWARE, EVEN IF ADVISED OF THE POSSIBILITY OF SUCH DAMAGE.
*/

#pragma once

#include "types.h"
#include "thread_rand.h"
#include "features.h"

/** Generic feature class and sampler class that hide specific feature 
 * types. Used to combine different features into one type. This file 
 * also includes the definition of conrete feature type combination used 
 * throughout the code.*/

namespace jp
{
    /**
     * @brief Generic feature class that is a transparent interface (or wrapper) to two specific feature sub classes. 
     * 
     * Can be used to combine differnt features into one type. An object 
     * of this class can be an object of either of the two template sub 
     * feature types. For more than 2 specific sub feature types a recursive binary 
     * tree of feature types can be constructed.
     */
    template<typename TFeature1, typename TFeature2>
    class FeatureCombined
    {
    public:
        /**
         * @brief Default constructor.
         */
        FeatureCombined() {}
      
        /**
         * @brief Constructor to make this feature hide a feature of the first type.
         * 
	 * @param feat1 Feature of type 2.
         */
	FeatureCombined(const TFeature1& feat1) : feat1(feat1), selectFirst(true)
	{
	}
	
        /**
         * @brief Constructor to make this feature hide a feature of the second type.
         * 
	 * @param feat2 Feature of type 2.
         */	
	FeatureCombined(const TFeature2& feat2) : feat2(feat2), selectFirst(false)
	{
	}

	/**
	 * @brief Returns a feature type ID. This will return the type ID of the specific feature that this wrapper hides.
	 * 
	 * @return uchar Feature type ID.
	 */
	unsigned char getType() const
	{
	    return (selectFirst) ? feat1.getType() : feat2.getType();
	}
	
	/**
	 * @brief Set the threshold of the feature hidden.
	 * 
	 * @ thresh Threshold.
	 * @return void
	 */
	void setThreshold(double thresh)
	{
	    (selectFirst) ? feat1.setThreshold(thresh) : feat2.setThreshold(thresh);
	}
	
	/**
	 * @brief Compute the response of the feature that this wrapper hides.
	 * 
	 * @param x X component of the center pixel.
	 * @param y Y component of the center pixel.
	 * @param scale Feature offsets are scaled by this factor.
	 * @param data Input frame.
	 * @return double Feature response.
	 */
	double computeResponse(int x, int y, float scale, const jp::img_data_t& data) const
	{   
	    return (selectFirst) ? 
		feat1.computeResponse(x, y, scale, data): 
		feat2.computeResponse(x, y, scale, data);     
	}
	
	/**
	 * @brief Calculates the feature response of the feature this wraper hides and compares it to the feature threshold.
	 * 
	 * @param x X component of the center pixel.
	 * @param y Y component of the center pixel.
	 * @param scale Feature offsets are scaled by this factor.
	 * @param data Input frame.
	 * @return bool False if feature response if below threshold.
	 */	
	bool operator()(int x, int y, float scale, const jp::img_data_t& data) const
	{
	    return (selectFirst) ?
		feat1(x, y, scale, data):
		feat2(x, y, scale, data);
	}
	
	/**
	 * @brief Write the wrapper feature and the hidden feature to the given file.
	 * 
	 * @param file File to write to.
	 * @return void
	 */	
	void store(std::ofstream& file) const
	{
	    write(file, selectFirst);
	    
	    (selectFirst) ? 
		write(file, feat1):
		write(file, feat2);
	}

	/**
	 * @brief Read the wrapper feature and the hidden feature from the given file.
	 * 
	 * @param file File to read from.
	 * @return void
	 */	
	void restore(std::ifstream& file)
	{
	    read(file, selectFirst);
	  
	    (selectFirst) ? 
		read(file, feat1):
		read(file, feat2);
	}
	
	/**
	 * @brief Print the parameters of the feature this wrapper hides to the console.
	 * 
	 * @return void
	 */	
	void print() const
	{
	    (selectFirst) ? 
		feat1.print(): 
		feat2.print();
	}
      
    private:
	TFeature1 feat1; // feature of type 1, either feat1 or feat2 is set
	TFeature2 feat2; // feature of type 2, either feat1 or feat2 is set
	bool selectFirst; // marks whether feat1 or feat2 is set
    };

    // Corresponding feature sampler, initialized with the two feature samplers and
    // the fraction of feature1 types sampled.
    
    /**
     * @brief Sampler class of the wrapper feature. 
     * 
     * Used to create random features. The sampler will decide randomly which sub-type a wrapper feature hides.
     */    
    template<typename TFeatureSampler1, typename TFeatureSampler2>
    class FeatureSamplerCombined
    {
    public:
	typedef typename TFeatureSampler1::feature_t feature_t1;
	typedef typename TFeatureSampler2::feature_t feature_t2;
	typedef FeatureCombined<feature_t1, feature_t2> feature_t;

	/**
	 * @brief Constructor.
	 * 
	 * @sampler1 Sampler of feature sub type 1.
	 * @sampler2 Sampler of feature sub type 2.
	 * @fracFirst Probability to generate a feature of type 1.
	 */
	FeatureSamplerCombined(const TFeatureSampler1& sampler1, const TFeatureSampler2& sampler2,
	    double fracFirst = 0.5)
	    : sampler1(sampler1), sampler2(sampler2), fracFirst(fracFirst)
	{
	    assert(fracFirst >= 0.0 && fracFirst <= 1.0);
	}

	/**
	 * @brief Generate a random feature. 
	 * 
	 * First its randomly decided which sub type to sample, and then a random feature of this type is sampled.
	 * 
	 * @return feature_t Feature.
	 */
	feature_t sampleFeature() const
	{
	    if (drand(0, 1) <= fracFirst)
		return feature_t(sampler1.sampleFeature());
	    else
		return feature_t(sampler2.sampleFeature());
	}
	
	/**
	 * @brief Generate the same random feature multiple times.
	 * 
	 * Feature type and feature parameters are sampled once and multiple features are generated according to these parameters.
	 * 
	 * @return std::vector< feature_t > List of identical features.
	 */	
	std::vector<feature_t> sampleFeatures(unsigned count) const
	{
	    std::vector<feature_t> features;
	    features.reserve(count);
	  
	    if (drand(0, 1) <= fracFirst)
	    {
		std::vector<feature_t1> features1 = sampler1.sampleFeatures(count);
		for(unsigned i = 0; i < features1.size(); i++)
		    features.push_back(feature_t(features1[i]));
	    }
	    else
	    {
		std::vector<feature_t2> features2 = sampler2.sampleFeatures(count);
		for(unsigned i = 0; i < features2.size(); i++)
		    features.push_back(feature_t(features2[i]));
	    }
	    
	    return features;
	}   
      
    private:
	std::uniform_real_distribution<double> rfirst; // distribution of sampling a feature of the first or second type

	TFeatureSampler1 sampler1; // sampler of feature type 1
	TFeatureSampler2 sampler2; // sampler of feature type 2
	double fracFirst; // probability of sampling feature type 1
    };

    /**
     * @brief Writing a complex feature to the given file.
     * 
     * @param file File to write to.
     * @param feature Feature to write.
     * @return void
     */
    template<typename TFeature1, typename TFeature2>
    void write(std::ofstream& file, const FeatureCombined<TFeature1, TFeature2>& feature)
    {
	feature.store(file);
    }
    
    /**
     * @brief Reading a complex feature from the given file.
     * 
     * @param file File to read from.
     * @param feature Feature to read.
     * @return void
     */    
    template<typename TFeature1, typename TFeature2>
    void read(std::ifstream& file, FeatureCombined<TFeature1, TFeature2>& feature)
    {
	feature.restore(file);
    }
<<<<<<< HEAD

    typedef FeatureSamplerDABGR imageFeatureSampler;
=======
    typedef FeatureSamplerDAGRAY imageFeatureSampler;  //zyk, two selections, can be RGB or GRAY
>>>>>>> a9aec39c
    typedef FeatureSamplerCombined<FeatureSamplerAbsCoord, FeatureSamplerAbsCell> sampler_inner_t1; // inner node of recursive feature type tree
    typedef FeatureSamplerCombined<imageFeatureSampler, sampler_inner_t1> sampler_outer_t; // inner node of recursive feature type tree
    typedef sampler_outer_t::feature_t feature_t; // feature type definition used throughout this code
}
<|MERGE_RESOLUTION|>--- conflicted
+++ resolved
@@ -1,292 +1,287 @@
-/*
-Copyright (c) 2016, TU Dresden
-All rights reserved.
-
-Redistribution and use in source and binary forms, with or without
-modification, are permitted provided that the following conditions are met:
-    * Redistributions of source code must retain the above copyright
-      notice, this list of conditions and the following disclaimer.
-    * Redistributions in binary form must reproduce the above copyright
-      notice, this list of conditions and the following disclaimer in the
-      documentation and/or other materials provided with the distribution.
-    * Neither the name of the TU Dresden nor the
-      names of its contributors may be used to endorse or promote products
-      derived from this software without specific prior written permission.
-
-THIS SOFTWARE IS PROVIDED BY THE COPYRIGHT HOLDERS AND CONTRIBUTORS "AS IS" AND
-ANY EXPRESS OR IMPLIED WARRANTIES, INCLUDING, BUT NOT LIMITED TO, THE IMPLIED
-WARRANTIES OF MERCHANTABILITY AND FITNESS FOR A PARTICULAR PURPOSE ARE
-DISCLAIMED. IN NO EVENT SHALL TU DRESDEN BE LIABLE FOR ANY
-DIRECT, INDIRECT, INCIDENTAL, SPECIAL, EXEMPLARY, OR CONSEQUENTIAL DAMAGES
-(INCLUDING, BUT NOT LIMITED TO, PROCUREMENT OF SUBSTITUTE GOODS OR SERVICES;
-LOSS OF USE, DATA, OR PROFITS; OR BUSINESS INTERRUPTION) HOWEVER CAUSED AND
-ON ANY THEORY OF LIABILITY, WHETHER IN CONTRACT, STRICT LIABILITY, OR TORT
-(INCLUDING NEGLIGENCE OR OTHERWISE) ARISING IN ANY WAY OUT OF THE USE OF THIS
-SOFTWARE, EVEN IF ADVISED OF THE POSSIBILITY OF SUCH DAMAGE.
-*/
-
-#pragma once
-
-#include "types.h"
-#include "thread_rand.h"
-#include "features.h"
-
-/** Generic feature class and sampler class that hide specific feature 
- * types. Used to combine different features into one type. This file 
- * also includes the definition of conrete feature type combination used 
- * throughout the code.*/
-
-namespace jp
-{
-    /**
-     * @brief Generic feature class that is a transparent interface (or wrapper) to two specific feature sub classes. 
-     * 
-     * Can be used to combine differnt features into one type. An object 
-     * of this class can be an object of either of the two template sub 
-     * feature types. For more than 2 specific sub feature types a recursive binary 
-     * tree of feature types can be constructed.
-     */
-    template<typename TFeature1, typename TFeature2>
-    class FeatureCombined
-    {
-    public:
-        /**
-         * @brief Default constructor.
-         */
-        FeatureCombined() {}
-      
-        /**
-         * @brief Constructor to make this feature hide a feature of the first type.
-         * 
-	 * @param feat1 Feature of type 2.
-         */
-	FeatureCombined(const TFeature1& feat1) : feat1(feat1), selectFirst(true)
-	{
-	}
-	
-        /**
-         * @brief Constructor to make this feature hide a feature of the second type.
-         * 
-	 * @param feat2 Feature of type 2.
-         */	
-	FeatureCombined(const TFeature2& feat2) : feat2(feat2), selectFirst(false)
-	{
-	}
-
-	/**
-	 * @brief Returns a feature type ID. This will return the type ID of the specific feature that this wrapper hides.
-	 * 
-	 * @return uchar Feature type ID.
-	 */
-	unsigned char getType() const
-	{
-	    return (selectFirst) ? feat1.getType() : feat2.getType();
-	}
-	
-	/**
-	 * @brief Set the threshold of the feature hidden.
-	 * 
-	 * @ thresh Threshold.
-	 * @return void
-	 */
-	void setThreshold(double thresh)
-	{
-	    (selectFirst) ? feat1.setThreshold(thresh) : feat2.setThreshold(thresh);
-	}
-	
-	/**
-	 * @brief Compute the response of the feature that this wrapper hides.
-	 * 
-	 * @param x X component of the center pixel.
-	 * @param y Y component of the center pixel.
-	 * @param scale Feature offsets are scaled by this factor.
-	 * @param data Input frame.
-	 * @return double Feature response.
-	 */
-	double computeResponse(int x, int y, float scale, const jp::img_data_t& data) const
-	{   
-	    return (selectFirst) ? 
-		feat1.computeResponse(x, y, scale, data): 
-		feat2.computeResponse(x, y, scale, data);     
-	}
-	
-	/**
-	 * @brief Calculates the feature response of the feature this wraper hides and compares it to the feature threshold.
-	 * 
-	 * @param x X component of the center pixel.
-	 * @param y Y component of the center pixel.
-	 * @param scale Feature offsets are scaled by this factor.
-	 * @param data Input frame.
-	 * @return bool False if feature response if below threshold.
-	 */	
-	bool operator()(int x, int y, float scale, const jp::img_data_t& data) const
-	{
-	    return (selectFirst) ?
-		feat1(x, y, scale, data):
-		feat2(x, y, scale, data);
-	}
-	
-	/**
-	 * @brief Write the wrapper feature and the hidden feature to the given file.
-	 * 
-	 * @param file File to write to.
-	 * @return void
-	 */	
-	void store(std::ofstream& file) const
-	{
-	    write(file, selectFirst);
-	    
-	    (selectFirst) ? 
-		write(file, feat1):
-		write(file, feat2);
-	}
-
-	/**
-	 * @brief Read the wrapper feature and the hidden feature from the given file.
-	 * 
-	 * @param file File to read from.
-	 * @return void
-	 */	
-	void restore(std::ifstream& file)
-	{
-	    read(file, selectFirst);
-	  
-	    (selectFirst) ? 
-		read(file, feat1):
-		read(file, feat2);
-	}
-	
-	/**
-	 * @brief Print the parameters of the feature this wrapper hides to the console.
-	 * 
-	 * @return void
-	 */	
-	void print() const
-	{
-	    (selectFirst) ? 
-		feat1.print(): 
-		feat2.print();
-	}
-      
-    private:
-	TFeature1 feat1; // feature of type 1, either feat1 or feat2 is set
-	TFeature2 feat2; // feature of type 2, either feat1 or feat2 is set
-	bool selectFirst; // marks whether feat1 or feat2 is set
-    };
-
-    // Corresponding feature sampler, initialized with the two feature samplers and
-    // the fraction of feature1 types sampled.
-    
-    /**
-     * @brief Sampler class of the wrapper feature. 
-     * 
-     * Used to create random features. The sampler will decide randomly which sub-type a wrapper feature hides.
-     */    
-    template<typename TFeatureSampler1, typename TFeatureSampler2>
-    class FeatureSamplerCombined
-    {
-    public:
-	typedef typename TFeatureSampler1::feature_t feature_t1;
-	typedef typename TFeatureSampler2::feature_t feature_t2;
-	typedef FeatureCombined<feature_t1, feature_t2> feature_t;
-
-	/**
-	 * @brief Constructor.
-	 * 
-	 * @sampler1 Sampler of feature sub type 1.
-	 * @sampler2 Sampler of feature sub type 2.
-	 * @fracFirst Probability to generate a feature of type 1.
-	 */
-	FeatureSamplerCombined(const TFeatureSampler1& sampler1, const TFeatureSampler2& sampler2,
-	    double fracFirst = 0.5)
-	    : sampler1(sampler1), sampler2(sampler2), fracFirst(fracFirst)
-	{
-	    assert(fracFirst >= 0.0 && fracFirst <= 1.0);
-	}
-
-	/**
-	 * @brief Generate a random feature. 
-	 * 
-	 * First its randomly decided which sub type to sample, and then a random feature of this type is sampled.
-	 * 
-	 * @return feature_t Feature.
-	 */
-	feature_t sampleFeature() const
-	{
-	    if (drand(0, 1) <= fracFirst)
-		return feature_t(sampler1.sampleFeature());
-	    else
-		return feature_t(sampler2.sampleFeature());
-	}
-	
-	/**
-	 * @brief Generate the same random feature multiple times.
-	 * 
-	 * Feature type and feature parameters are sampled once and multiple features are generated according to these parameters.
-	 * 
-	 * @return std::vector< feature_t > List of identical features.
-	 */	
-	std::vector<feature_t> sampleFeatures(unsigned count) const
-	{
-	    std::vector<feature_t> features;
-	    features.reserve(count);
-	  
-	    if (drand(0, 1) <= fracFirst)
-	    {
-		std::vector<feature_t1> features1 = sampler1.sampleFeatures(count);
-		for(unsigned i = 0; i < features1.size(); i++)
-		    features.push_back(feature_t(features1[i]));
-	    }
-	    else
-	    {
-		std::vector<feature_t2> features2 = sampler2.sampleFeatures(count);
-		for(unsigned i = 0; i < features2.size(); i++)
-		    features.push_back(feature_t(features2[i]));
-	    }
-	    
-	    return features;
-	}   
-      
-    private:
-	std::uniform_real_distribution<double> rfirst; // distribution of sampling a feature of the first or second type
-
-	TFeatureSampler1 sampler1; // sampler of feature type 1
-	TFeatureSampler2 sampler2; // sampler of feature type 2
-	double fracFirst; // probability of sampling feature type 1
-    };
-
-    /**
-     * @brief Writing a complex feature to the given file.
-     * 
-     * @param file File to write to.
-     * @param feature Feature to write.
-     * @return void
-     */
-    template<typename TFeature1, typename TFeature2>
-    void write(std::ofstream& file, const FeatureCombined<TFeature1, TFeature2>& feature)
-    {
-	feature.store(file);
-    }
-    
-    /**
-     * @brief Reading a complex feature from the given file.
-     * 
-     * @param file File to read from.
-     * @param feature Feature to read.
-     * @return void
-     */    
-    template<typename TFeature1, typename TFeature2>
-    void read(std::ifstream& file, FeatureCombined<TFeature1, TFeature2>& feature)
-    {
-	feature.restore(file);
-    }
-<<<<<<< HEAD
-
-    typedef FeatureSamplerDABGR imageFeatureSampler;
-=======
-    typedef FeatureSamplerDAGRAY imageFeatureSampler;  //zyk, two selections, can be RGB or GRAY
->>>>>>> a9aec39c
-    typedef FeatureSamplerCombined<FeatureSamplerAbsCoord, FeatureSamplerAbsCell> sampler_inner_t1; // inner node of recursive feature type tree
-    typedef FeatureSamplerCombined<imageFeatureSampler, sampler_inner_t1> sampler_outer_t; // inner node of recursive feature type tree
-    typedef sampler_outer_t::feature_t feature_t; // feature type definition used throughout this code
-}
+/*
+Copyright (c) 2016, TU Dresden
+All rights reserved.
+
+Redistribution and use in source and binary forms, with or without
+modification, are permitted provided that the following conditions are met:
+    * Redistributions of source code must retain the above copyright
+      notice, this list of conditions and the following disclaimer.
+    * Redistributions in binary form must reproduce the above copyright
+      notice, this list of conditions and the following disclaimer in the
+      documentation and/or other materials provided with the distribution.
+    * Neither the name of the TU Dresden nor the
+      names of its contributors may be used to endorse or promote products
+      derived from this software without specific prior written permission.
+
+THIS SOFTWARE IS PROVIDED BY THE COPYRIGHT HOLDERS AND CONTRIBUTORS "AS IS" AND
+ANY EXPRESS OR IMPLIED WARRANTIES, INCLUDING, BUT NOT LIMITED TO, THE IMPLIED
+WARRANTIES OF MERCHANTABILITY AND FITNESS FOR A PARTICULAR PURPOSE ARE
+DISCLAIMED. IN NO EVENT SHALL TU DRESDEN BE LIABLE FOR ANY
+DIRECT, INDIRECT, INCIDENTAL, SPECIAL, EXEMPLARY, OR CONSEQUENTIAL DAMAGES
+(INCLUDING, BUT NOT LIMITED TO, PROCUREMENT OF SUBSTITUTE GOODS OR SERVICES;
+LOSS OF USE, DATA, OR PROFITS; OR BUSINESS INTERRUPTION) HOWEVER CAUSED AND
+ON ANY THEORY OF LIABILITY, WHETHER IN CONTRACT, STRICT LIABILITY, OR TORT
+(INCLUDING NEGLIGENCE OR OTHERWISE) ARISING IN ANY WAY OUT OF THE USE OF THIS
+SOFTWARE, EVEN IF ADVISED OF THE POSSIBILITY OF SUCH DAMAGE.
+*/
+
+#pragma once
+
+#include "types.h"
+#include "thread_rand.h"
+#include "features.h"
+
+/** Generic feature class and sampler class that hide specific feature 
+ * types. Used to combine different features into one type. This file 
+ * also includes the definition of conrete feature type combination used 
+ * throughout the code.*/
+
+namespace jp
+{
+    /**
+     * @brief Generic feature class that is a transparent interface (or wrapper) to two specific feature sub classes. 
+     * 
+     * Can be used to combine differnt features into one type. An object 
+     * of this class can be an object of either of the two template sub 
+     * feature types. For more than 2 specific sub feature types a recursive binary 
+     * tree of feature types can be constructed.
+     */
+    template<typename TFeature1, typename TFeature2>
+    class FeatureCombined
+    {
+    public:
+        /**
+         * @brief Default constructor.
+         */
+        FeatureCombined() {}
+      
+        /**
+         * @brief Constructor to make this feature hide a feature of the first type.
+         * 
+	 * @param feat1 Feature of type 2.
+         */
+	FeatureCombined(const TFeature1& feat1) : feat1(feat1), selectFirst(true)
+	{
+	}
+	
+        /**
+         * @brief Constructor to make this feature hide a feature of the second type.
+         * 
+	 * @param feat2 Feature of type 2.
+         */	
+	FeatureCombined(const TFeature2& feat2) : feat2(feat2), selectFirst(false)
+	{
+	}
+
+	/**
+	 * @brief Returns a feature type ID. This will return the type ID of the specific feature that this wrapper hides.
+	 * 
+	 * @return uchar Feature type ID.
+	 */
+	unsigned char getType() const
+	{
+	    return (selectFirst) ? feat1.getType() : feat2.getType();
+	}
+	
+	/**
+	 * @brief Set the threshold of the feature hidden.
+	 * 
+	 * @ thresh Threshold.
+	 * @return void
+	 */
+	void setThreshold(double thresh)
+	{
+	    (selectFirst) ? feat1.setThreshold(thresh) : feat2.setThreshold(thresh);
+	}
+	
+	/**
+	 * @brief Compute the response of the feature that this wrapper hides.
+	 * 
+	 * @param x X component of the center pixel.
+	 * @param y Y component of the center pixel.
+	 * @param scale Feature offsets are scaled by this factor.
+	 * @param data Input frame.
+	 * @return double Feature response.
+	 */
+	double computeResponse(int x, int y, float scale, const jp::img_data_t& data) const
+	{   
+	    return (selectFirst) ? 
+		feat1.computeResponse(x, y, scale, data): 
+		feat2.computeResponse(x, y, scale, data);     
+	}
+	
+	/**
+	 * @brief Calculates the feature response of the feature this wraper hides and compares it to the feature threshold.
+	 * 
+	 * @param x X component of the center pixel.
+	 * @param y Y component of the center pixel.
+	 * @param scale Feature offsets are scaled by this factor.
+	 * @param data Input frame.
+	 * @return bool False if feature response if below threshold.
+	 */	
+	bool operator()(int x, int y, float scale, const jp::img_data_t& data) const
+	{
+	    return (selectFirst) ?
+		feat1(x, y, scale, data):
+		feat2(x, y, scale, data);
+	}
+	
+	/**
+	 * @brief Write the wrapper feature and the hidden feature to the given file.
+	 * 
+	 * @param file File to write to.
+	 * @return void
+	 */	
+	void store(std::ofstream& file) const
+	{
+	    write(file, selectFirst);
+	    
+	    (selectFirst) ? 
+		write(file, feat1):
+		write(file, feat2);
+	}
+
+	/**
+	 * @brief Read the wrapper feature and the hidden feature from the given file.
+	 * 
+	 * @param file File to read from.
+	 * @return void
+	 */	
+	void restore(std::ifstream& file)
+	{
+	    read(file, selectFirst);
+	  
+	    (selectFirst) ? 
+		read(file, feat1):
+		read(file, feat2);
+	}
+	
+	/**
+	 * @brief Print the parameters of the feature this wrapper hides to the console.
+	 * 
+	 * @return void
+	 */	
+	void print() const
+	{
+	    (selectFirst) ? 
+		feat1.print(): 
+		feat2.print();
+	}
+      
+    private:
+	TFeature1 feat1; // feature of type 1, either feat1 or feat2 is set
+	TFeature2 feat2; // feature of type 2, either feat1 or feat2 is set
+	bool selectFirst; // marks whether feat1 or feat2 is set
+    };
+
+    // Corresponding feature sampler, initialized with the two feature samplers and
+    // the fraction of feature1 types sampled.
+    
+    /**
+     * @brief Sampler class of the wrapper feature. 
+     * 
+     * Used to create random features. The sampler will decide randomly which sub-type a wrapper feature hides.
+     */    
+    template<typename TFeatureSampler1, typename TFeatureSampler2>
+    class FeatureSamplerCombined
+    {
+    public:
+	typedef typename TFeatureSampler1::feature_t feature_t1;
+	typedef typename TFeatureSampler2::feature_t feature_t2;
+	typedef FeatureCombined<feature_t1, feature_t2> feature_t;
+
+	/**
+	 * @brief Constructor.
+	 * 
+	 * @sampler1 Sampler of feature sub type 1.
+	 * @sampler2 Sampler of feature sub type 2.
+	 * @fracFirst Probability to generate a feature of type 1.
+	 */
+	FeatureSamplerCombined(const TFeatureSampler1& sampler1, const TFeatureSampler2& sampler2,
+	    double fracFirst = 0.5)
+	    : sampler1(sampler1), sampler2(sampler2), fracFirst(fracFirst)
+	{
+	    assert(fracFirst >= 0.0 && fracFirst <= 1.0);
+	}
+
+	/**
+	 * @brief Generate a random feature. 
+	 * 
+	 * First its randomly decided which sub type to sample, and then a random feature of this type is sampled.
+	 * 
+	 * @return feature_t Feature.
+	 */
+	feature_t sampleFeature() const
+	{
+	    if (drand(0, 1) <= fracFirst)
+		return feature_t(sampler1.sampleFeature());
+	    else
+		return feature_t(sampler2.sampleFeature());
+	}
+	
+	/**
+	 * @brief Generate the same random feature multiple times.
+	 * 
+	 * Feature type and feature parameters are sampled once and multiple features are generated according to these parameters.
+	 * 
+	 * @return std::vector< feature_t > List of identical features.
+	 */	
+	std::vector<feature_t> sampleFeatures(unsigned count) const
+	{
+	    std::vector<feature_t> features;
+	    features.reserve(count);
+	  
+	    if (drand(0, 1) <= fracFirst)
+	    {
+		std::vector<feature_t1> features1 = sampler1.sampleFeatures(count);
+		for(unsigned i = 0; i < features1.size(); i++)
+		    features.push_back(feature_t(features1[i]));
+	    }
+	    else
+	    {
+		std::vector<feature_t2> features2 = sampler2.sampleFeatures(count);
+		for(unsigned i = 0; i < features2.size(); i++)
+		    features.push_back(feature_t(features2[i]));
+	    }
+	    
+	    return features;
+	}   
+      
+    private:
+	std::uniform_real_distribution<double> rfirst; // distribution of sampling a feature of the first or second type
+
+	TFeatureSampler1 sampler1; // sampler of feature type 1
+	TFeatureSampler2 sampler2; // sampler of feature type 2
+	double fracFirst; // probability of sampling feature type 1
+    };
+
+    /**
+     * @brief Writing a complex feature to the given file.
+     * 
+     * @param file File to write to.
+     * @param feature Feature to write.
+     * @return void
+     */
+    template<typename TFeature1, typename TFeature2>
+    void write(std::ofstream& file, const FeatureCombined<TFeature1, TFeature2>& feature)
+    {
+	feature.store(file);
+    }
+    
+    /**
+     * @brief Reading a complex feature from the given file.
+     * 
+     * @param file File to read from.
+     * @param feature Feature to read.
+     * @return void
+     */    
+    template<typename TFeature1, typename TFeature2>
+    void read(std::ifstream& file, FeatureCombined<TFeature1, TFeature2>& feature)
+    {
+	feature.restore(file);
+    }
+    typedef FeatureSamplerDABGR imageFeatureSampler;
+    typedef FeatureSamplerCombined<FeatureSamplerAbsCoord, FeatureSamplerAbsCell> sampler_inner_t1; // inner node of recursive feature type tree
+    typedef FeatureSamplerCombined<imageFeatureSampler, sampler_inner_t1> sampler_outer_t; // inner node of recursive feature type tree
+    typedef sampler_outer_t::feature_t feature_t; // feature type definition used throughout this code
+}